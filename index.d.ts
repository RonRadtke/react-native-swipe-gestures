declare module 'react-native-swipe-gestures' {
  import { Component } from 'react';
  import {
    PanResponderGestureState,
    ViewProps
  } from 'react-native';

  export interface GestureRecognizerProps extends ViewProps {
    config?: GestureRecognizerConfig;
<<<<<<< HEAD
    onSwipe?(gestureName: 'SWIPE_UP'|'SWIPE_DOWN'|'SWIPE_LEFT'|'SWIPE_RIGHT', gestureState: PanResponderGestureState): void;
=======
    swipeEnabled?: boolean;
    onSwipe?(gestureName: string, gestureState: PanResponderGestureState): void;
>>>>>>> 82097f78
    onSwipeUp?(gestureState: PanResponderGestureState): void;
    onSwipeDown?(gestureState: PanResponderGestureState): void;
    onSwipeLeft?(gestureState: PanResponderGestureState): void;
    onSwipeRight?(gestureState: PanResponderGestureState): void;
  }

  interface GestureRecognizerConfig {
    /**
     * Velocity that has to be breached in order for swipe to be triggered (vx and vy properties of gestureState)
     * @default 0.3
     */
    velocityThreshold?: number;

    /**
     * Absolute offset that shouldn't be breached for swipe to be triggered (dy for horizontal swipe, dx for vertical swipe)
     * @default 80
     */
    directionalOffsetThreshold?: number;

    /**
     * Absolute distance that should be breached for the gesture to not be considered a click (dx or dy properties of gestureState)
     * @default 5
     */
    gestureIsClickThreshold?: number;

    /**
     * Need vertical scroll or not
     * @default false
     */
    needVerticalScroll?: Boolean;

    /**
     * Absolute distance that to decide if give touch event to ScrollView
     * @default 5 
     */
    scrollVerticalThreshold?: number;
  }

  class GestureRecognizer extends Component<GestureRecognizerProps> {}

  export default GestureRecognizer;
}<|MERGE_RESOLUTION|>--- conflicted
+++ resolved
@@ -7,12 +7,8 @@
 
   export interface GestureRecognizerProps extends ViewProps {
     config?: GestureRecognizerConfig;
-<<<<<<< HEAD
+    swipeEnabled?: boolean;
     onSwipe?(gestureName: 'SWIPE_UP'|'SWIPE_DOWN'|'SWIPE_LEFT'|'SWIPE_RIGHT', gestureState: PanResponderGestureState): void;
-=======
-    swipeEnabled?: boolean;
-    onSwipe?(gestureName: string, gestureState: PanResponderGestureState): void;
->>>>>>> 82097f78
     onSwipeUp?(gestureState: PanResponderGestureState): void;
     onSwipeDown?(gestureState: PanResponderGestureState): void;
     onSwipeLeft?(gestureState: PanResponderGestureState): void;
