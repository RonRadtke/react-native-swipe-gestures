--- conflicted
+++ resolved
@@ -1,11 +1,7 @@
 {
   "name": "react-native-swipe-gestures",
-<<<<<<< HEAD
   "types": "index.d.ts",
-  "version": "1.0.2",
-=======
   "version": "1.0.3",
->>>>>>> 88768dd4
   "description": "4-directional swipe gestures for react-native",
   "main": "index.js",
   "scripts": {
